#
# Makefile for the px4esc-v1_default configuration
#

# WhenFLASH_BASED_PARAMS is defined PARAMETER_BUFFER_SIZE must be defined larger
# then the maximum parameter memory needed to commit the recored + ~20 bytes. 
# For the syslib's parameter this would be the size of the bson representations 
# of the data

EXTRADEFINES+= -DFLASH_BASED_PARAMS -DPARAM_NO_ORB -DPARAMETER_BUFFER_SIZE=1024
INCLUDE_DIRS += $(PX4_BOOTLOADER_BASE)include


#
# UAVCAN boot loadable Module ID
#

export UAVCANBLID_SW_VERSION_MAJOR=0
export UAVCANBLID_SW_VERSION_MINOR=1

#
# Bring in common uavcan hardware version definitions
#
include $(PX4_MK_DIR)nuttx/uavcan_board_px4esc-v1.mk

#
# Board support modules
#
MODULES		+= drivers/stm32
MODULES		+= drivers/stm32/adc
MODULES		+= drivers/led
MODULES		+= drivers/boards/px4esc-v1

#
# System commands
#
MODULES		+= systemcmds/reboot
MODULES		+= systemcmds/top
MODULES		+= systemcmds/config
MODULES		+= systemcmds/ver
MODULES		+= systemcmds/param

#
# General system control
#
MODULES		+= modules/uavcanesc
MODULES		+= modules/uavcanesc/nshterm
MODULES		+= modules/uavcanesc/commands/cfg
MODULES		+= modules/uavcanesc/commands/selftest
MODULES		+= modules/uavcanesc/commands/dc
MODULES		+= modules/uavcanesc/commands/rpm
MODULES		+= modules/uavcanesc/commands/stat

#
# Library modules
#
MODULES		+= modules/systemlib
MODULES		+= modules/systemlib/flashparams



#
# Unit tests
#
#MODULES 	+= modules/unit_test
#MODULES 	+= modules/commander/commander_tests

# Generate parameter XML file
GEN_PARAM_XML = 1

#
# Make this UAVCAN boot loadable
#
MAKE_UAVCAN_BOOT_LOADABLE_ID=$(call MKUAVCANBLNAME,$(subst $\",,$(UAVCANBLID_NAME)))
<<<<<<< HEAD

=======
>>>>>>> e87c8fd1

#
# Demo apps
#

#
# Transitional support - add commands from the NuttX export archive.
#
# In general, these should move to modules over time.
#
# Each entry here is <command>.<priority>.<stacksize>.<entrypoint> but we use a helper macro
# to make the table a bit more readable.
#
define _B
	$(strip $1).$(or $(strip $2),SCHED_PRIORITY_DEFAULT).$(or $(strip $3),CONFIG_PTHREAD_STACK_DEFAULT).$(strip $4)
endef

BUILTIN_COMMANDS := \
	$(call _B, sercon,                 ,                          2048,  sercon_main                ) \
	$(call _B, serdis,                 ,                          2048,  serdis_main                )
<|MERGE_RESOLUTION|>--- conflicted
+++ resolved
@@ -3,8 +3,8 @@
 #
 
 # WhenFLASH_BASED_PARAMS is defined PARAMETER_BUFFER_SIZE must be defined larger
-# then the maximum parameter memory needed to commit the recored + ~20 bytes. 
-# For the syslib's parameter this would be the size of the bson representations 
+# then the maximum parameter memory needed to commit the recored + ~20 bytes.
+# For the syslib's parameter this would be the size of the bson representations
 # of the data
 
 EXTRADEFINES+= -DFLASH_BASED_PARAMS -DPARAM_NO_ORB -DPARAMETER_BUFFER_SIZE=1024
@@ -72,10 +72,6 @@
 # Make this UAVCAN boot loadable
 #
 MAKE_UAVCAN_BOOT_LOADABLE_ID=$(call MKUAVCANBLNAME,$(subst $\",,$(UAVCANBLID_NAME)))
-<<<<<<< HEAD
-
-=======
->>>>>>> e87c8fd1
 
 #
 # Demo apps
