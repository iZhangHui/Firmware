/****************************************************************************
 *
 *   Copyright (c) 2013 PX4 Development Team. All rights reserved.
 *   Author: Anton Babushkin <anton.babushkin@me.com>
 *
 * Redistribution and use in source and binary forms, with or without
 * modification, are permitted provided that the following conditions
 * are met:
 *
 * 1. Redistributions of source code must retain the above copyright
 *    notice, this list of conditions and the following disclaimer.
 * 2. Redistributions in binary form must reproduce the above copyright
 *    notice, this list of conditions and the following disclaimer in
 *    the documentation and/or other materials provided with the
 *    distribution.
 * 3. Neither the name PX4 nor the names of its contributors may be
 *    used to endorse or promote products derived from this software
 *    without specific prior written permission.
 *
 * THIS SOFTWARE IS PROVIDED BY THE COPYRIGHT HOLDERS AND CONTRIBUTORS
 * "AS IS" AND ANY EXPRESS OR IMPLIED WARRANTIES, INCLUDING, BUT NOT
 * LIMITED TO, THE IMPLIED WARRANTIES OF MERCHANTABILITY AND FITNESS
 * FOR A PARTICULAR PURPOSE ARE DISCLAIMED. IN NO EVENT SHALL THE
 * COPYRIGHT OWNER OR CONTRIBUTORS BE LIABLE FOR ANY DIRECT, INDIRECT,
 * INCIDENTAL, SPECIAL, EXEMPLARY, OR CONSEQUENTIAL DAMAGES (INCLUDING,
 * BUT NOT LIMITED TO, PROCUREMENT OF SUBSTITUTE GOODS OR SERVICES; LOSS
 * OF USE, DATA, OR PROFITS; OR BUSINESS INTERRUPTION) HOWEVER CAUSED
 * AND ON ANY THEORY OF LIABILITY, WHETHER IN CONTRACT, STRICT
 * LIABILITY, OR TORT (INCLUDING NEGLIGENCE OR OTHERWISE) ARISING IN
 * ANY WAY OUT OF THE USE OF THIS SOFTWARE, EVEN IF ADVISED OF THE
 * POSSIBILITY OF SUCH DAMAGE.
 *
 ****************************************************************************/

/**
 * @file version.h
 *
 * Tools for system version detection.
 *
 * @author Anton Babushkin <anton.babushkin@me.com>
 */

#ifndef VERSION_H_
#define VERSION_H_

/*
 GIT_VERSION is defined at build time via a Makefile call to the
 git command line.
 */
#define FREEZE_STR(s) #s
#define STRINGIFY(s) FREEZE_STR(s)
#define FW_GIT STRINGIFY(GIT_VERSION)
#define FW_BUILD_URI STRINGIFY(BUILD_URI)

#define FW_BUILD_URI STRINGIFY(BUILD_URI)

#ifdef CONFIG_ARCH_BOARD_PX4FMU_V1
#define	HW_ARCH "PX4FMU_V1"
#endif

#ifdef CONFIG_ARCH_BOARD_PX4FMU_V2
#define	HW_ARCH "PX4FMU_V2"
#endif

#ifdef CONFIG_ARCH_BOARD_AEROCORE
#define	HW_ARCH "AEROCORE"
#endif

#ifdef CONFIG_ARCH_BOARD_PX4_STM32F4DISCOVERY
#define HW_ARCH "PX4_STM32F4DISCOVERY"
#endif

<<<<<<< HEAD
#ifdef CONFIG_ARCH_BOARD_PX4CANNODE_V1
#define HW_ARCH "PX4CANNODE_V1"
#endif

#ifdef CONFIG_ARCH_BOARD_S2740VC_V1
#define HW_ARCH "S2740VC_V1"
#endif

#ifdef CONFIG_ARCH_BOARD_POSIXTEST
#define HW_ARCH "LINUXTEST"
=======
#ifdef CONFIG_ARCH_BOARD_SITL
#define	HW_ARCH "LINUXTEST"
>>>>>>> 10e92dc8
#endif

#endif /* VERSION_H_ */<|MERGE_RESOLUTION|>--- conflicted
+++ resolved
@@ -70,7 +70,6 @@
 #define HW_ARCH "PX4_STM32F4DISCOVERY"
 #endif
 
-<<<<<<< HEAD
 #ifdef CONFIG_ARCH_BOARD_PX4CANNODE_V1
 #define HW_ARCH "PX4CANNODE_V1"
 #endif
@@ -79,12 +78,8 @@
 #define HW_ARCH "S2740VC_V1"
 #endif
 
-#ifdef CONFIG_ARCH_BOARD_POSIXTEST
-#define HW_ARCH "LINUXTEST"
-=======
 #ifdef CONFIG_ARCH_BOARD_SITL
 #define	HW_ARCH "LINUXTEST"
->>>>>>> 10e92dc8
 #endif
 
 #endif /* VERSION_H_ */