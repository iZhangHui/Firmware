--- conflicted
+++ resolved
@@ -59,12 +59,6 @@
 	STACK_MAIN 3200
 	STACK_MAX 1500
 	COMPILE_FLAGS
-<<<<<<< HEAD
-		-Wno-attributes
-		-Wno-packed
-		-Wno-deprecated-declarations
-=======
->>>>>>> ea138cfd
 		-Os
 	SRCS
 		# Main
