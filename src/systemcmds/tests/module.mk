--- conflicted
+++ resolved
@@ -29,8 +29,5 @@
 			   test_param.c \
 			   test_ppm_loopback.c \
 			   test_rc.c \
-<<<<<<< HEAD
-			   test_conv.cpp
-=======
-			   test_mount.c
->>>>>>> cd72f564
+			   test_conv.cpp \
+			   test_mount.c